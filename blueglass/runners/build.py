# Copyright 2025 Intel Corporation
# SPDX: Apache-2.0

from blueglass.utils.logger_utils import setup_blueglass_logger
from blueglass.configs import BLUEGLASSConf, Runner as RunnerType
from .runner import Runner
from .modelstore import ModelstoreRunner
from .layers_patch import LayersPatchRunner
from .features_extract import FeatureExtractRunner
from .probes_linear_vlm import VLMLinearProbeRunner
from .sae_probe import SAELinearProbeRunner
from .sae_interp import InterpretationRunner
from .saes import SAERunner
from .sae_decoder_cluster import DecoderClusterRunner

logger = setup_blueglass_logger(__name__)


def build_runner(conf: BLUEGLASSConf) -> Runner:
    runner_classes = {
        RunnerType.MODELSTORE: ModelstoreRunner,
        RunnerType.FEATURE_EXTRACT: FeatureExtractRunner,
        RunnerType.VLM_LINEAR_PROBE: VLMLinearProbeRunner,
        RunnerType.SAE_LINEAR_PROBE: SAELinearProbeRunner,
        RunnerType.SAE: SAERunner,
        RunnerType.LAYERS_PATCH: LayersPatchRunner,
<<<<<<< HEAD
        RunnerType.INTERPRETATION: InterpretationRunner,
=======
        RunnerType.DECODER_CLUSTER: DecoderClusterRunner,
>>>>>>> cb0b4208
    }

    runner_class = runner_classes.get(conf.runner.name)
    if runner_class is None:
        raise NotImplementedError(f"Unsupported runner: {conf.runner.name}.")

    logger.debug(f"Building the runner {conf.runner.name}.")
    runner = runner_class(conf)
    logger.info(f"Successfully registered runner {conf.runner.name}.")
    return runner<|MERGE_RESOLUTION|>--- conflicted
+++ resolved
@@ -24,11 +24,8 @@
         RunnerType.SAE_LINEAR_PROBE: SAELinearProbeRunner,
         RunnerType.SAE: SAERunner,
         RunnerType.LAYERS_PATCH: LayersPatchRunner,
-<<<<<<< HEAD
         RunnerType.INTERPRETATION: InterpretationRunner,
-=======
         RunnerType.DECODER_CLUSTER: DecoderClusterRunner,
->>>>>>> cb0b4208
     }
 
     runner_class = runner_classes.get(conf.runner.name)
