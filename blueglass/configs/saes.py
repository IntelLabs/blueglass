# Copyright 2025 Intel Corporation
# SPDX: Apache-2.0

import os.path as osp
from dataclasses import dataclass, field
from hydra.core.config_store import ConfigStore
<<<<<<< HEAD
from blueglass.configs.constants import (
    FEATURE_DIR,
    DATASETS_AND_EVALS,
    MODELSTORE_MMDET_CONFIGS_DIR,
    MODELSTORE_CONFIGS_DIR,
    WEIGHTS_DIR,
)

from blueglass.configs import (
    SAEConf,
    RunnerConf,
    ExperimentConf,
    DatasetConf,
    ModelConf,
    FeatureConf,
    EvaluatorConf,
    SAEVariant,
    Model,
    Runner,
    Precision,
    RunnerMode,
    InterceptMode,
    FeaturePattern,
    BLUEGLASSConf,
    LabelMatchEvaluatorConf,
)
=======
from typing import Dict, Any, Optional, List, Iterator, Union
from blueglass.configs import *

>>>>>>> cb0b4208
from typing import List, Optional


@dataclass
class SAEVariantConf(SAEConf):
    variant: SAEVariant = SAEVariant.TOPK_FAST
    topk: int = 32
    # loss_topk_aux_coeff: float = field(default_factory=lambda: 0)


@dataclass
class SAERunnerConf(RunnerConf):
    name: Runner = Runner.SAE
    mode: RunnerMode = RunnerMode.TRAIN
    lr: Optional[float] = field(default_factory=lambda: None)
    warmup_steps: int = 1
    eps: float = 1e-8
    precision: Precision = Precision.BFLOAT16


@dataclass
class SAEDatasetConf(DatasetConf):
    batch_size: int = 10


@dataclass
class SAEFeatureConf(FeatureConf):
    path: Optional[str] = FEATURE_DIR
    layer_ids: List = field(default_factory=lambda: [4, 5])
    intercept_mode: InterceptMode = InterceptMode.MANUAL
    patterns: List[FeaturePattern] = field(
        default_factory=lambda: [
            # FeaturePattern.DET_DECODER_MHA,
            # FeaturePattern.DET_DECODER_MLP,
            # FeaturePattern.DET_DECODER_RESID_MHA,
            FeaturePattern.DET_DECODER_RESID_MLP,
            FeaturePattern.IO,
        ]
    )
    use_cached: bool = True
<<<<<<< HEAD
    batch_size: int = 16000
=======
    train_batch_size: int = 5000
>>>>>>> cb0b4208


def register_saes():
    cs = ConfigStore.instance()

    for ds_name, ds_train, ds_test, ev in DATASETS_AND_EVALS:
        cs.store(
            f"saes.mmdet_dinodetr.{ds_name}",
            BLUEGLASSConf(
                runner=SAERunnerConf(),
                dataset=SAEDatasetConf(train=ds_train, test=ds_test, label=ds_test),
                model=ModelConf(
                    name=Model.DINO_DETR,
                    conf_path=osp.join(
                        MODELSTORE_MMDET_CONFIGS_DIR,
                        "dino",
                        f"dino-4scale_r50_improved_8xb2-12e_{ds_name}.py",
                    ),
                    checkpoint_path=osp.join(
                        WEIGHTS_DIR, "mmdet", "dinodetr", f"dinodetr_{ds_name}.pt"
                    ),
                ),
                evaluator=EvaluatorConf(name=ev),
                feature=SAEFeatureConf(),
                sae=SAEVariantConf(),
                experiment=ExperimentConf(name=f"sae_mmdet_dinodetr_{ds_name}"),
            ),
        )

        cs.store(
            f"saes.mmdet_detr.{ds_name}",
            BLUEGLASSConf(
                runner=SAERunnerConf(),
                dataset=SAEDatasetConf(train=ds_train, test=ds_test, label=ds_test),
                model=ModelConf(
                    name=Model.DETR,
                    conf_path=osp.join(
                        MODELSTORE_MMDET_CONFIGS_DIR,
                        "detr",
                        f"detr_r50_8xb2-150e_{ds_name}.py",
                    ),
                    checkpoint_path=osp.join(
                        WEIGHTS_DIR, "mmdet", "detr", f"detr_{ds_name}.pt"
                    ),
                ),
                evaluator=EvaluatorConf(name=ev),
                feature=SAEFeatureConf(),
                sae=SAEVariantConf(),
                experiment=ExperimentConf(name=f"sae_mmdet_detr_{ds_name}"),
            ),
        )

        cs.store(
            f"saes.gdino.{ds_name}",
            BLUEGLASSConf(
                runner=SAERunnerConf(),
                dataset=SAEDatasetConf(train=ds_train, test=ds_test, label=ds_test),
                model=ModelConf(
                    name=Model.GDINO,
                    conf_path=osp.join(
                        MODELSTORE_CONFIGS_DIR,
                        "grounding_dino",
                        "groundingdino",
                        "config",
                        "GroundingDINO_SwinT_OGC.py",
                    ),
                    checkpoint_path=osp.join(
                        WEIGHTS_DIR, "gdino", "groundingdino_swint_ogc.pth"
                    ),
                ),
                evaluator=EvaluatorConf(name=ev),
                feature=SAEFeatureConf(),
                sae=SAEVariantConf(),
                experiment=ExperimentConf(name=f"sae_gdino_{ds_name}"),
            ),
        )

        cs.store(
            f"saes.genu.{ds_name}",
            BLUEGLASSConf(
                runner=SAERunnerConf(),
                dataset=SAEDatasetConf(train=ds_train, test=ds_test, label=ds_test),
                model=ModelConf(
                    name=Model.GENU,
                    conf_path=osp.join(
                        MODELSTORE_CONFIGS_DIR,
                        "generateu",
                        "projects",
                        "DDETRS",
                        "configs",
                        "vg_grit5m_swinL.yaml",
                    ),
                    checkpoint_path=osp.join(
                        WEIGHTS_DIR, "genu", "vg_grit5m_swinL.pth"
                    ),
                    checkpoint_path_genu_embed=osp.join(
                        WEIGHTS_DIR, "lvis_v1_clip_a+cname_ViT-H.npy"
                    ),
                ),
                evaluator=LabelMatchEvaluatorConf(name=ev),
                feature=SAEFeatureConf(),
                sae=SAEVariantConf(),
                experiment=ExperimentConf(name=f"sae_genu_{ds_name}"),
            ),
        )

        cs.store(
            f"saes.florence.{ds_name}",
            BLUEGLASSConf(
                runner=SAERunnerConf(),
                dataset=SAEDatasetConf(train=ds_train, test=ds_test, label=ds_test),
                model=ModelConf(name=Model.FLORENCE),
                evaluator=LabelMatchEvaluatorConf(name=ev),
                feature=SAEFeatureConf(),
                sae=SAEVariantConf(),
                experiment=ExperimentConf(name=f"sae_florence_{ds_name}"),
            ),
        )<|MERGE_RESOLUTION|>--- conflicted
+++ resolved
@@ -4,7 +4,6 @@
 import os.path as osp
 from dataclasses import dataclass, field
 from hydra.core.config_store import ConfigStore
-<<<<<<< HEAD
 from blueglass.configs.constants import (
     FEATURE_DIR,
     DATASETS_AND_EVALS,
@@ -31,13 +30,7 @@
     BLUEGLASSConf,
     LabelMatchEvaluatorConf,
 )
-=======
-from typing import Dict, Any, Optional, List, Iterator, Union
-from blueglass.configs import *
-
->>>>>>> cb0b4208
-from typing import List, Optional
-
+from typing import Optional, List
 
 @dataclass
 class SAEVariantConf(SAEConf):
@@ -76,11 +69,7 @@
         ]
     )
     use_cached: bool = True
-<<<<<<< HEAD
-    batch_size: int = 16000
-=======
     train_batch_size: int = 5000
->>>>>>> cb0b4208
 
 
 def register_saes():
