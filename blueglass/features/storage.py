--- conflicted
+++ resolved
@@ -31,29 +31,19 @@
 
 logger = setup_blueglass_logger(__name__)
 
-<<<<<<< HEAD
-class Reader:
-    def __init__(self, conf: BLUEGLASSConf, name: str, dataset: Datasets, model: Model):
-        self.batch_size = conf.feature.batch_size
-        self.path = prepare_feature_disk_path(conf, name, dataset, model)
-        self.stream = ds.dataset(self.path, format="parquet")
-
-        if (exp := self.build_filter_expression(conf)) is not None:
-            self.stream = self.stream.filter(exp)
-
-    def build_filter_expression(self, conf: BLUEGLASSConf):
-        return None
-
-=======
-
 class PyArrowReader:
-    def __init__(self, conf: BLUEGLASSConf, name: str, dataset: Datasets, model: Model, batch_size: int):
+    def __init__(self, conf: BLUEGLASSConf, name: str, dataset: Datasets, model: Model, batch_size: int=1):
+        # TODO: fix this.
         self.batch_size = batch_size
         self.path = prepare_feature_disk_path(conf, name, dataset, model)
         self.stream = ds.dataset(self.path, format="parquet")
 
-    @lru_cache
->>>>>>> cb0b4208
+        if (exp := self.build_filter_expression(conf)) is not None:
+            self.stream = self.stream.filter(exp)
+
+    def build_filter_expression(self, conf: BLUEGLASSConf):
+        return None
+
     def infer_schema(self) -> pa.Schema:
         return self.stream.schema
 
